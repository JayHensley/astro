"""Time

<<<<<<< HEAD
This module contains several useful time conversion functions.

Notes
-----
You can use this module by importing it into your code

from astro import time

=======
Module to perform various astrodynamic time conversions and operations

Notes
-----
You can use this module by importing

from astro import time

Attributes
----------
No module level attributes

>>>>>>> e0f2aaeb
Author
------
Shankar Kulumani		GWU		skulumani@gwu.edu
"""
from __future__ import absolute_import, division, print_function, unicode_literals

import numpy as np
from kinematics import attitude


def date2jd(yr, mon, day, hr, minute, sec):
    """Convert date to Julian Date

    Purpose:
        - Converts UTC date to julian date valid 1 Mar 1900 to 28 Feb 2100

    JD = date2jd(yr, mon, day, hr, min, sec)

    Inputs:
        - yr - 4 digit year (between 1900 and 2100)
        - mon - month (between 01 and 12)
        - day - day (between 1 and 31)
        - hr - UT hour (between 0 and 23)
        - min - UT min (between 0 and 59)
        - sec - UT sec (between 0 and 59.999)

    Outputs:
        - JD - julian date (days from 1 Jan 4713 BC 12 Noon)
        - MJD - modified julian date

    Dependencies:
        - none

    Author:
        - Shankar Kulumani 21 Oct 2012
            - list revisions
        - Shankar Kulumani 3 Dec 2016
            - convert to python

    References
        - Vallado
        - USAFA Astro 321
    """

    JD = 367.0 * yr - np.floor((7 * (yr + np.floor((mon + 9) / 12.0))) *
                               0.25) + np.floor(275 * mon / 9.0) + day + 1721013.5 + (
        (sec / 60.0 + minute) / 60.0 + hr) / 24.0

    MJD = JD - 2400000.5

    return (JD, MJD)


def dayofyr2mdhms(yr, days):
    """This function converts the day of the year, days, to the month
        day, hour, minute and second.

    Algorithm     : Set up array for the number of days per month
                    loop through a temp value while the value is < the days
                    Perform integer conversions to the correct day and month
                    Convert remainder into H M S using type conversions

    Author        : Capt Dave Vallado  USAFA/DFAS     719-472-4109  26 Feb 1990
    In Ada        : Dr Ron Lisowski    USAFA/DFAS     719-472-4110  17 May 1995
    In MATLAB     : LtCol Thomas L. Yoder USAFA/DFAS  719-472-4110  Spring 00
    In Python     : Shankar Kulumani   GWU            630-336-6257  2017 06 15

    Inputs        :
        Yr          - Year                                 1900 .. 2100
        Days        - Julian Day of the year               1.0  .. 366.0

    OutPuts       :
        Mon         - Month                                   1 .. 12
        D           - Day                                     1 .. 28,29,30,31
        H           - Hour                                    0 .. 23
        M           - Minute                                  0 .. 59
        Sec         - Second                                0.0 .. 59.999

    Locals        :
        DayOfyr     - Day of year
        Temp        - Temporary Long_Float value
        IntTemp     - Temporary 16 bit Integer value
        i           - Index

    Constants     :
        LMonth(12)  - Integer Array containing the number of days per month

    Coupling      : None

    References    :
        None.
    """
    dayofyr = np.fix(days)

    # find month and day of month
    lmonth = [31, 28, 31, 30, 31, 30, 31, 31, 30, 31, 30, 31]
    if (yr - 1900) % 4 == 0:
        lmonth[1] = 29

    ii = 0
    temp = 0
    while (dayofyr > temp + lmonth[ii]) and (ii < 11):
        temp += lmonth[ii]
        ii += 1

    mon = ii + 1
    day = dayofyr - temp

    # find hour, min, and seconds
    temp = (days - dayofyr) * 24
    hour = np.fix(temp) - 0
    temp = (temp - hour) * 60.0
    minute = np.fix(temp) - 0
    sec = (temp - minute) * 60.0

    return (mon, day, hour, minute, sec)


def jd2date(jd):
    """This function finds the Year, month, day, hour, minute and second
    given the Julian date.

    Algorithm     : Set up starting values
                    Find the elapsed days through the year in a loop
                    Call routine to find each individual value

    Author        : Capt Dave Vallado  USAFA/DFAS  719-472-4109  26 Feb 1990
    In Ada        : Dr Ron Lisowski    USAFA/DFAS  719-472-4110  17 May 1995
    In Matlab     : LtCol Thomas Yoder USAFA/DFAS  719-333-4110  Spring 2000
    In Python     : Shankar Kulumani   GWU         630-336-6257  2017 06 15

    Inputs        :
        JD          - Julian Date                          days from 4713 B.C.

    OutPuts       :
        Yr          - Year                                 1900 .. 2100
        Mon         - Month                                   1 .. 12
        D           - Day                                     1 .. 28,29,30,31
        H           - Hour                                    0 .. 23
        M           - Minute                                  0 .. 59
        S           - Second                                0.0 .. 59.999

    Locals        :
        days        - Day of year plus fraction of a day   days
        Tu          - Julian Centuries from 1 Jan 1900
        Temp        - Temporary Long_Float value
        LeapYrs     - Number of Leap years from 1900

    Constants     :
        None.

    Coupling      :
        DayofYr2MDHMS  - Finds Month, day, hour, minute and second given Days
        and Yr

    References    :
        1988 Almanac for Computers  pg. B2
        Escobal       pg. 17-19
        Kaplan        pg. 329-330
    """

    temp = jd - 2415019.5
    tu = temp / 365.25
    yr = 1900 + np.fix(tu)
    leapyrs = np.fix((yr - 1900 - 1) * 0.25)
    days = temp - ((yr - 1900) * 365.0 + leapyrs)

    # check for beginning of year
    if days < 1.0:
        yr = yr - 1
        leapyrs = np.fix((yr - 1900 - 1) * 0.25)
        days = temp - ((yr - 1900) * 365.0 + leapyrs)

    mon, day, h, m, s = dayofyr2mdhms(yr, days)

    return (yr, mon, day, h, m, s)


def gsttime0(yr):
    """This function finds the Greenwich Sidereal time at the beginning of a
    year.  This formula is derived from the Astronomical Almanac and is good
    only for 0 hr UT, 1 Jan of a year.

    Algorithm     : Find the Julian Date Ref 4713 BC
                    Perform expansion calculation to obtain the answer
                    Check the answer for the correct quadrant and size

    Author        : Capt Dave Vallado  USAFA/DFAS  719-472-4109   12 Feb 1989
    In Ada        : Dr Ron Lisowski    USAFA/DFAS  719-472-4110   17 May 1995
    In MatLab     : LtCol Thomas Yoder USAFA/DFAS  719-333-4110   Spring 2000
    Remove Global : Shankar Kulumani 7 Dec 2014
    In Python     : Shankar Kulumani   GWU         630-336-6257   10 Jun 2017

    Inputs        :
        Yr          - Year                                 1988, 1989, etc.

    OutPuts       :
        GST0        - Returned Greenwich Sidereal Time     0 to 2Pi rad

    Locals        :
        JD          - Julian Date                          days from 4713 B.C.
        Tu          - Julian Centuries from 1 Jan 2000

    Constants     :
        TwoPI         Two times Pi (DFASmath.m constant)

    Coupling      :
        mod			  MatLab modulus function

    References    :
        1989 Astronomical Almanac pg. B6
        Escobal       pg. 18 - 21
        Explanatory Supplement pg. 73-75
        Kaplan        pg. 330-332
        BMW           pg. 103-104
    """

    TwoPI = 2 * np.pi

    JD = (367.0 * yr - np.fix(7.0 * (yr + np.fix(10.0 / 12.0)) * 0.25) +
          np.fix(275.0 / 9.0) + 1721014.5)
    Tu = (np.fix(JD) + 0.5 - 2451545.0) / 36525.0
    GST0 = 1.753368559 + 628.3319705 * Tu + 6.770708127E-06 * Tu * Tu
    GST0 = attitude.normalize(GST0, 0, 2 * np.pi)
    return GST0


def gstlst(jd, site_lon):
    """This program calculates GST and LST given the Julian Day and site
    longitude.

    Author:  Shankar Kulumani GWU 18 Jun 2017

    Inputs:
        jd : float
            Julian Day
        sitlon : site longitude (radians)
    Outputs:
        gst - Greenwich Sidereal Time
        lst - Local Sidereal Time

    Constants: None

    Coupling: 

    Modifications:
        18 Jun 2017 - use algorithm 15 from Vallado

    References:
        Astro 321 PREDICT
        Vallado Algorithm 15 
    """
    deg2rad = np.pi / 180
    hour2sec = 3600
    sec2deg = 15 / 3600

    Tut1 = (jd - 2451545.0) / 36525

    gst = (- 6.2e-6 * Tut1 * Tut1 * Tut1 + 0.093104 * Tut1 * Tut1
           + (876600.0 * 3600.0 + 8640184.812866) * Tut1 + 67310.54841)
    gst = (gst % 86400) * sec2deg

    gst = attitude.normalize(gst * deg2rad, 0, 2 * np.pi)
    lst = attitude.normalize(gst[0] + site_lon, 0, 2 * np.pi)

    return gst[0], lst[0]


def finddays(yr, mo, day, hr, m, sec):
    """This function finds the fractional days through a year given the year,
        month, day, hour, minute and second. Midnight New Year's is 0.0

    Algorithm     : Set up array for the number of days per month
                    Check for a leap year
                    Loop to find the elapsed days in the year

    Author        : Capt Dave Vallado  USAFA/DFAS  719-472-4109  11 Dec 1990
    In Ada        : Dr Ron Lisowski    USAFA/DFAS  719-472-4110  17 May 1995
    In MatLab     : LtCol Thomas Yoder USAFA/DFAS  719-333-4110  Spring 2000

    Inputs        :
        Year        - Year                                 1900 .. 2100
        Month       - Month                                   1 .. 12
        Day         - Day                                     1 .. 28,29,30,31
        Hr          - Hour                                    0 .. 23
        Min         - Minute                                  0 .. 59
        Sec         - Second                                0.0 .. 59.999

    OutPuts       :
        DDays        - Fractional elapsed day of year    days

    Locals        :
        i           - Index
            LMonth	  - array holding number of days in each month

    Constants     :
        None.

    Coupling      :
        None.

    """

    LMonth = [31, 28, 31, 30, 31, 30, 31, 31, 30, 31, 30, 31]
    if (yr - 1900) % 4 == 0:
        LMonth[1] = 29

    i = 1
    DDays = 0.0
    while (i < mo) and (i < 11):
        DDays = DDays + LMonth[i]
        i = i + 1

    DDays = DDays + (day - 1) + hr / 24.0 + m / 1440.0 + sec / 86400.0

    return DDays


if __name__ == "__main__":
    # test JD for J2000
    yr = 2000
    mon = 1
    day = 1
    hour = 12
    minute = 0
    sec = 0

    JD, MJD = date2jd(yr, mon, day, hour, minute, sec)

    print("J2000: %9.2f" % JD)<|MERGE_RESOLUTION|>--- conflicted
+++ resolved
@@ -1,6 +1,5 @@
 """Time
 
-<<<<<<< HEAD
 This module contains several useful time conversion functions.
 
 Notes
@@ -9,20 +8,10 @@
 
 from astro import time
 
-=======
-Module to perform various astrodynamic time conversions and operations
-
-Notes
------
-You can use this module by importing
-
-from astro import time
-
 Attributes
 ----------
 No module level attributes
 
->>>>>>> e0f2aaeb
 Author
 ------
 Shankar Kulumani		GWU		skulumani@gwu.edu
